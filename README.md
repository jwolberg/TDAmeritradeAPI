--- conflicted
+++ resolved
@@ -26,8 +26,6 @@
 *Communicating w/ 3rd party servers, accessing financial accounts, and automating trade execution are all operations that present risk and require responsibility. **By using this software you agree that you understand and accept these risks and responsibilities. You accept sole responsibility for the results of said use. You completely absolve the author of any damages, financial or otherwise, incurred personally or by 3rd parties, directly or indirectly, by using this software - even those resulting from the gross negligence of the author. All communication with TDAmeritrade servers, access of accounts, and execution of orders must adhere to their policies and terms of service and is your repsonsibility, and yours alone.***
 
 
-
-<<<<<<< HEAD
 ### Index
 - - -
 - [Dependencies](#dependencies)
@@ -52,32 +50,7 @@
  
 ### Dependencies
 - - -
-=======
-#### Index
-- - -
-- [Dependencies](#dependencies)
-- [Binary Compatibility](#binary-compatibility)
-- [Language Bindings](#language-bindings)
-- [Getting Started](#getting-started)
-    - [Unix-Like Systems](#unix-like)
-    - [Windows](#windows)
-    - [Managing the Libraries](#managing-the-libraries)
-    - [Using the TDAmeritradeAPI Library ](#using-the-tdameritradeapi-library)
-- [Namespaces](#namespaces)
-- [Errors & Exceptions](#errors--exceptions)
-- [Authentication](#authentication)
-- [Access](#access)
-    - [HTTPS Get](#https-get)
-    - [Streaming](#streaming)
-    - [HTTPS Update/Execute](#https-updateexecute)
-- [Licensing & Warranty](#licensing--warranty)
-
-<br>
-
- 
-#### Dependencies
-- - -
->>>>>>> 12d17499
+
 This project would not be possible without some of the great open-source projects listed below.
 
 - [libcurl](https://curl.haxx.se/libcurl) - Client-side C library supporting a ton of transfer protocols
@@ -88,35 +61,19 @@
 - [nlohmann::json](https://github.com/nlohmann/json) : - An extensive C++ json library that only requires adding a single header file. ***You'll need to review their documentation for handling returned data from the C++ version of this library.***
 
 
-<<<<<<< HEAD
-
 ### Binary Compatibility
 - - -
 ***IMPORTANT*** - There are certain binary compatibility issues when exporting C++ code accross compilations(from name mangling, differing runtimes, changes to STL implementations etc.). If, for instance, we return an std::vector in an earlier version of a library, its implementation changes, and code that imports the library is compiled against a new version of the STL, there can be an issue.
 
-***For the time being you need to be sure to use the same compiler/settings and link to the same libraries as the TDAmeritradeAPI library does.*** For this reason we don't include any pre-built binaries. You should (re)compile this library alongside your code if you change compilers, settings, runtimes etc. 
-
-In the future we may include some type of stable ABI layer on top of the core library to limit these issues(see below).
-
+***UPDATE*** - The Getter interface has been refactored to 1) add a C interface and 2) allow the C++ interface to go through a stable ABI layer that *should* allow seamless access across compilations. *(This was a major change so please report any issues.)*
+
+***To access the Streaming interface you need to be sure to use the same compiler/settings and link to the same libraries as the TDAmeritradeAPI library does.*** For this reason we don't include any pre-built binaries. You should (re)compile this library alongside your code if you change compilers, settings, runtimes etc. 
 
 ### Language Bindings
-=======
-#### Binary Compatibility
-- - -
-***IMPORTANT*** - There are certain binary compatibility issues when exporting C++ code accross compilations(from name mangling, differing runtimes, changes to STL implementations etc.). If, for instance, we return an std::vector in an earlier version of a library, its implementation changes, and code that imports the library is compiled against a new version of the STL, there can be an issue.
-
-***UPDATE*** - The Getter interface has been refactored to 1) add a C interface and 2) allow the C++ interface to go through a stable ABI layer that *should* allow seamless access across compilations. *(This was a major change so please report any issues.)*
-
-***To access the Streaming interface you need to be sure to use the same compiler/settings and link to the same libraries as the TDAmeritradeAPI library does.*** For this reason we don't include any pre-built binaries. You should (re)compile this library alongside your code if you change compilers, settings, runtimes etc. 
-
-#### Language Bindings
->>>>>>> 12d17499
 - - -
 Look for Python, and potentially other, bindings in the near future. 
 
 These will be implemented through a binary-compatible C interface model that looks something like :
-<<<<<<< HEAD
-
      
     |--------------------------------------|-----------------|------------|
     |      client python, java etc.        |   client C++    |  client C  |
@@ -130,32 +87,11 @@
     |       (non binary compatible) C++ interface to TDAmeritradeAPI      |
     |---------------------------------------------------------------------|
 
-=======
-
-     
-    |--------------------------------------|-----------------|------------|
-    |      client python, java etc.        |   client C++    |  client C  |
-    |--------------------------------------|                 |            | 
-    |          extension layer             |                 |            |
-    |--------------------------------------|-----------------|            |
-    | C-lib interface (e.g ctypes.py, JNA) | C++ Proxy Layer |            |
-    |=====================================================================|
-    |                   (binary compatible) C interface                   |
-    |---------------------------------------------------------------------|
-    |       (non binary compatible) C++ interface to TDAmeritradeAPI      |
-    |---------------------------------------------------------------------|
-
-
-#### Getting Started
+
+### Getting Started
 - - -
 ***The Getter interface has been expanded to export C calls and the Streaming interface should follow shortly. The current instructions are for C++ but should only require minor changes for C.***
->>>>>>> 12d17499
-
-.. or by using a tool like SWIG to simplify things.
-
-
-### Getting Started
-- - -
+
 The current build setup is a bit messy. Hopefully things will get a little simpler in the future.
 You can currently build on Unix-like systems and Windows. For Mac OS/X you'll have to download/install the necessary libraries and adjust the makefiles. (If you build sucessfully on Mac feel free to share and we can 
 include it in the docs.)
@@ -252,11 +188,8 @@
 
 ### Namespaces
 - - -
-<<<<<<< HEAD
-All front-end library code is in namespace ```tdma```. We mostly exclude it in the docs.
-=======
+
 All front-end C++ library code is in namespace ```tdma```. We mostly exclude it in the docs.
->>>>>>> 12d17499
 
 ### Errors & Exceptions
 - - -
@@ -411,14 +344,9 @@
 ```.credentials``` member as an argument for the following API calls, where required. Keep in mind, with this approach the password will be stored in memory, in plain-text, for 
 the life of the ```CredentialsManager``` object.
     
-<<<<<<< HEAD
+
 ### Access
 - - -
-=======
-#### Access
-- - -
-Access is seperated into three different interfaces:
->>>>>>> 12d17499
 
 - ##### *HTTPS Get*
 
